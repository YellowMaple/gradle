/*
 * Copyright 2013 the original author or authors.
 *
 * Licensed under the Apache License, Version 2.0 (the "License");
 * you may not use this file except in compliance with the License.
 * You may obtain a copy of the License at
 *
 *      http://www.apache.org/licenses/LICENSE-2.0
 *
 * Unless required by applicable law or agreed to in writing, software
 * distributed under the License is distributed on an "AS IS" BASIS,
 * WITHOUT WARRANTIES OR CONDITIONS OF ANY KIND, either express or implied.
 * See the License for the specific language governing permissions and
 * limitations under the License.
 */

package org.gradle.api.internal.artifacts;

import org.gradle.StartParameter;
import org.gradle.api.internal.ClassPathRegistry;
import org.gradle.api.internal.artifacts.component.ComponentIdentifierFactory;
import org.gradle.api.internal.artifacts.component.DefaultBuildIdentifier;
import org.gradle.api.internal.artifacts.component.DefaultComponentIdentifierFactory;
import org.gradle.api.internal.artifacts.dsl.dependencies.DependencyFactory;
import org.gradle.api.internal.artifacts.ivyservice.ArtifactCacheMetaData;
import org.gradle.api.internal.artifacts.ivyservice.CacheLockingArtifactDependencyResolver;
import org.gradle.api.internal.artifacts.ivyservice.CacheLockingManager;
import org.gradle.api.internal.artifacts.ivyservice.dynamicversions.ModuleVersionsCache;
import org.gradle.api.internal.artifacts.ivyservice.dynamicversions.SingleFileBackedModuleVersionsCache;
import org.gradle.api.internal.artifacts.ivyservice.ivyresolve.ComponentResolvers;
import org.gradle.api.internal.artifacts.ivyservice.ivyresolve.DelegatingComponentResolvers;
import org.gradle.api.internal.artifacts.ivyservice.ivyresolve.ResolveIvyFactory;
import org.gradle.api.internal.artifacts.ivyservice.ivyresolve.ResolverProviderFactory;
import org.gradle.api.internal.artifacts.ivyservice.ivyresolve.StartParameterResolutionOverride;
import org.gradle.api.internal.artifacts.ivyservice.ivyresolve.memcache.InMemoryCachedRepositoryFactory;
import org.gradle.api.internal.artifacts.ivyservice.ivyresolve.strategy.DefaultVersionComparator;
import org.gradle.api.internal.artifacts.ivyservice.ivyresolve.strategy.DefaultVersionSelectorScheme;
import org.gradle.api.internal.artifacts.ivyservice.ivyresolve.strategy.VersionComparator;
import org.gradle.api.internal.artifacts.ivyservice.ivyresolve.strategy.VersionSelectorScheme;
import org.gradle.api.internal.artifacts.ivyservice.modulecache.DefaultModuleArtifactsCache;
import org.gradle.api.internal.artifacts.ivyservice.modulecache.DefaultModuleMetaDataCache;
import org.gradle.api.internal.artifacts.ivyservice.modulecache.ModuleArtifactsCache;
import org.gradle.api.internal.artifacts.ivyservice.modulecache.ModuleMetaDataCache;
import org.gradle.api.internal.artifacts.ivyservice.moduleconverter.ConfigurationComponentMetaDataBuilder;
import org.gradle.api.internal.artifacts.ivyservice.moduleconverter.dependencies.DependencyDescriptorFactory;
import org.gradle.api.internal.artifacts.ivyservice.projectmodule.AggregatingProjectArtifactBuilder;
import org.gradle.api.internal.artifacts.ivyservice.projectmodule.CacheLockReleasingProjectArtifactBuilder;
import org.gradle.api.internal.artifacts.ivyservice.projectmodule.DefaultLocalComponentRegistry;
import org.gradle.api.internal.artifacts.ivyservice.projectmodule.DefaultProjectLocalComponentProvider;
import org.gradle.api.internal.artifacts.ivyservice.projectmodule.DefaultProjectPublicationRegistry;
import org.gradle.api.internal.artifacts.ivyservice.projectmodule.LocalComponentProvider;
import org.gradle.api.internal.artifacts.ivyservice.projectmodule.LocalComponentRegistry;
import org.gradle.api.internal.artifacts.ivyservice.projectmodule.ProjectArtifactBuilder;
import org.gradle.api.internal.artifacts.ivyservice.projectmodule.ProjectDependencyResolver;
import org.gradle.api.internal.artifacts.ivyservice.projectmodule.ProjectLocalComponentProvider;
import org.gradle.api.internal.artifacts.ivyservice.projectmodule.ProjectPublicationRegistry;
import org.gradle.api.internal.artifacts.ivyservice.resolveengine.DefaultArtifactDependencyResolver;
import org.gradle.api.internal.artifacts.ivyservice.resolveengine.excludes.ModuleExclusions;
import org.gradle.api.internal.artifacts.ivyservice.resolveengine.store.ResolutionResultsStoreFactory;
import org.gradle.api.internal.artifacts.mvnsettings.DefaultLocalMavenRepositoryLocator;
import org.gradle.api.internal.artifacts.mvnsettings.DefaultMavenFileLocations;
import org.gradle.api.internal.artifacts.mvnsettings.DefaultMavenSettingsProvider;
import org.gradle.api.internal.artifacts.mvnsettings.LocalMavenRepositoryLocator;
import org.gradle.api.internal.artifacts.mvnsettings.MavenSettingsProvider;
import org.gradle.api.internal.artifacts.repositories.transport.RepositoryTransportFactory;
import org.gradle.api.internal.attributes.ImmutableAttributesFactory;
import org.gradle.api.internal.cache.GeneratedGradleJarCache;
import org.gradle.api.internal.file.FileLookup;
import org.gradle.api.internal.file.TemporaryFileProvider;
import org.gradle.api.internal.file.TmpDirTemporaryFileProvider;
import org.gradle.api.internal.filestore.ivy.ArtifactIdentifierFileStore;
import org.gradle.api.internal.notations.ClientModuleNotationParserFactory;
import org.gradle.api.internal.notations.DependencyNotationParser;
import org.gradle.api.internal.notations.ProjectDependencyFactory;
import org.gradle.api.internal.project.ProjectInternal;
import org.gradle.api.internal.project.ProjectRegistry;
import org.gradle.api.internal.runtimeshaded.RuntimeShadedJarFactory;
import org.gradle.initialization.BuildIdentity;
import org.gradle.initialization.DefaultBuildIdentity;
import org.gradle.initialization.ProjectAccessListener;
import org.gradle.internal.component.external.model.ModuleComponentArtifactMetadata;
import org.gradle.internal.installation.CurrentGradleInstallation;
import org.gradle.internal.logging.progress.ProgressLoggerFactory;
import org.gradle.internal.progress.BuildOperationExecutor;
import org.gradle.internal.reflect.Instantiator;
import org.gradle.internal.resource.cached.ByUrlCachedExternalResourceIndex;
import org.gradle.internal.resource.cached.ivy.ArtifactAtRepositoryCachedArtifactIndex;
import org.gradle.internal.resource.connector.ResourceConnectorFactory;
import org.gradle.internal.resource.local.LocallyAvailableResourceFinder;
import org.gradle.internal.resource.local.UniquePathKeyFileStore;
import org.gradle.internal.resource.local.ivy.LocallyAvailableResourceFinderFactory;
import org.gradle.internal.service.ServiceRegistry;
import org.gradle.util.BuildCommencedTimeProvider;

import java.util.List;

/**
 * The set of dependency management services that are created per build.
 */
class DependencyManagementBuildScopeServices {
    InMemoryCachedRepositoryFactory createInMemoryDependencyMetadataCache() {
        return new InMemoryCachedRepositoryFactory();
    }

    DependencyManagementServices createDependencyManagementServices(ServiceRegistry parent) {
        return new DefaultDependencyManagementServices(parent);
    }

    BuildIdentity createBuildIdentity(ProjectRegistry<ProjectInternal> projectRegistry) {
        ProjectInternal rootProject = projectRegistry.getProject(":");
        if (rootProject == null || rootProject.getGradle().getParent() == null) {
            // BuildIdentity for a top-level build
            return new DefaultBuildIdentity(new DefaultBuildIdentifier(":", true));
        }
        // BuildIdentity for an included build
        // This hard-codes the assumption that buildName == rootProject.name for included builds
        return new DefaultBuildIdentity(new DefaultBuildIdentifier(rootProject.getName(), true));
    }

    ComponentIdentifierFactory createComponentIdentifierFactory(BuildIdentity buildIdentity) {
        return new DefaultComponentIdentifierFactory(buildIdentity);
    }

    DependencyFactory createDependencyFactory(
            Instantiator instantiator,
            ProjectAccessListener projectAccessListener,
            StartParameter startParameter,
            ClassPathRegistry classPathRegistry,
            CurrentGradleInstallation currentGradleInstallation,
            FileLookup fileLookup,
            RuntimeShadedJarFactory runtimeShadedJarFactory
    ) {
        DefaultProjectDependencyFactory factory = new DefaultProjectDependencyFactory(
            projectAccessListener, instantiator, startParameter.isBuildProjectDependencies());

        ProjectDependencyFactory projectDependencyFactory = new ProjectDependencyFactory(factory);

        return new DefaultDependencyFactory(
            DependencyNotationParser.parser(instantiator, factory, classPathRegistry, fileLookup, runtimeShadedJarFactory, currentGradleInstallation),
            new ClientModuleNotationParserFactory(instantiator).create(),
            projectDependencyFactory);
    }

    RuntimeShadedJarFactory createRuntimeShadedJarFactory(GeneratedGradleJarCache jarCache, ProgressLoggerFactory progressLoggerFactory) {
        return new RuntimeShadedJarFactory(jarCache, progressLoggerFactory);
    }

    BuildCommencedTimeProvider createBuildTimeProvider() {
        return new BuildCommencedTimeProvider();
    }

    ModuleExclusions createModuleExclusions(ImmutableModuleIdentifierFactory moduleIdentifierFactory) {
        return new ModuleExclusions(moduleIdentifierFactory);
    }

    ModuleVersionsCache createModuleVersionsCache(BuildCommencedTimeProvider timeProvider, CacheLockingManager cacheLockingManager, ImmutableModuleIdentifierFactory moduleIdentifierFactory) {
        return new SingleFileBackedModuleVersionsCache(
            timeProvider,
            cacheLockingManager,
            moduleIdentifierFactory);
    }

    ModuleArtifactsCache createModuleArtifactsCache(BuildCommencedTimeProvider timeProvider, CacheLockingManager cacheLockingManager) {
        return new DefaultModuleArtifactsCache(
            timeProvider,
            cacheLockingManager
        );
    }

    ModuleMetaDataCache createModuleDescriptorCache(BuildCommencedTimeProvider timeProvider, CacheLockingManager cacheLockingManager, ArtifactCacheMetaData artifactCacheMetaData, ImmutableModuleIdentifierFactory moduleIdentifierFactory, ModuleExclusions moduleExclusions) {
        return new DefaultModuleMetaDataCache(
            timeProvider,
            cacheLockingManager,
            artifactCacheMetaData,
            moduleIdentifierFactory, moduleExclusions);
    }

    ArtifactAtRepositoryCachedArtifactIndex createArtifactAtRepositoryCachedResolutionIndex(BuildCommencedTimeProvider timeProvider, CacheLockingManager cacheLockingManager) {
        return new ArtifactAtRepositoryCachedArtifactIndex(
            "artifact-at-repository",
            timeProvider,
            cacheLockingManager
        );
    }

    ByUrlCachedExternalResourceIndex createArtifactUrlCachedResolutionIndex(BuildCommencedTimeProvider timeProvider, CacheLockingManager cacheLockingManager) {
        return new ByUrlCachedExternalResourceIndex(
            "artifact-at-url",
            timeProvider,
            cacheLockingManager
        );
    }

    ArtifactIdentifierFileStore createArtifactRevisionIdFileStore(ArtifactCacheMetaData artifactCacheMetaData) {
        return new ArtifactIdentifierFileStore(new UniquePathKeyFileStore(artifactCacheMetaData.getFileStoreDirectory()), new TmpDirTemporaryFileProvider());
    }

    MavenSettingsProvider createMavenSettingsProvider() {
        return new DefaultMavenSettingsProvider(new DefaultMavenFileLocations());
    }

    LocalMavenRepositoryLocator createLocalMavenRepositoryLocator(MavenSettingsProvider mavenSettingsProvider) {
        return new DefaultLocalMavenRepositoryLocator(mavenSettingsProvider);
    }

    LocallyAvailableResourceFinder<ModuleComponentArtifactMetadata> createArtifactRevisionIdLocallyAvailableResourceFinder(ArtifactCacheMetaData artifactCacheMetaData, LocalMavenRepositoryLocator localMavenRepositoryLocator, ArtifactIdentifierFileStore fileStore) {
        LocallyAvailableResourceFinderFactory finderFactory = new LocallyAvailableResourceFinderFactory(
            artifactCacheMetaData,
            localMavenRepositoryLocator,
            fileStore);
        return finderFactory.create();
    }

    VersionSelectorScheme createVersionSelectorScheme(VersionComparator versionComparator) {
        return new DefaultVersionSelectorScheme(versionComparator);
    }

    VersionComparator createVersionComparator() {
        return new DefaultVersionComparator();
    }

    RepositoryTransportFactory createRepositoryTransportFactory(ProgressLoggerFactory progressLoggerFactory,
                                                                TemporaryFileProvider temporaryFileProvider,
                                                                ByUrlCachedExternalResourceIndex externalResourceIndex,
                                                                BuildCommencedTimeProvider buildCommencedTimeProvider,
                                                                CacheLockingManager cacheLockingManager,
                                                                ServiceRegistry serviceRegistry,
<<<<<<< HEAD
                                                                ImmutableModuleIdentifierFactory moduleIdentifierFactory) {
=======
                                                                BuildOperationExecutor buildOperationExecutor) {
>>>>>>> a9fb8258
        return new RepositoryTransportFactory(
            serviceRegistry.getAll(ResourceConnectorFactory.class),
            progressLoggerFactory,
            temporaryFileProvider,
            externalResourceIndex,
            buildCommencedTimeProvider,
            cacheLockingManager,
<<<<<<< HEAD
            moduleIdentifierFactory);
=======
            buildOperationExecutor
        );
>>>>>>> a9fb8258
    }

    ResolveIvyFactory createResolveIvyFactory(StartParameter startParameter, ModuleVersionsCache moduleVersionsCache, ModuleMetaDataCache moduleMetaDataCache, ModuleArtifactsCache moduleArtifactsCache,
                                              ArtifactAtRepositoryCachedArtifactIndex artifactAtRepositoryCachedArtifactIndex, CacheLockingManager cacheLockingManager,
                                              BuildCommencedTimeProvider buildCommencedTimeProvider, InMemoryCachedRepositoryFactory inMemoryCachedRepositoryFactory,
                                              VersionSelectorScheme versionSelectorScheme, VersionComparator versionComparator, ImmutableModuleIdentifierFactory moduleIdentifierFactory) {
        StartParameterResolutionOverride startParameterResolutionOverride = new StartParameterResolutionOverride(startParameter);
        return new ResolveIvyFactory(
            moduleVersionsCache,
            moduleMetaDataCache,
            moduleArtifactsCache,
            artifactAtRepositoryCachedArtifactIndex,
            cacheLockingManager,
            startParameterResolutionOverride,
            buildCommencedTimeProvider,
            inMemoryCachedRepositoryFactory,
            versionSelectorScheme,
            versionComparator, moduleIdentifierFactory);
    }

    ArtifactDependencyResolver createArtifactDependencyResolver(ResolveIvyFactory resolveIvyFactory,
                                                                DependencyDescriptorFactory dependencyDescriptorFactory,
                                                                CacheLockingManager cacheLockingManager,
                                                                VersionComparator versionComparator,
                                                                ServiceRegistry serviceRegistry,
                                                                ImmutableAttributesFactory cache) {
        ArtifactDependencyResolver resolver = new DefaultArtifactDependencyResolver(
            serviceRegistry,
            resolveIvyFactory,
            dependencyDescriptorFactory,
            cacheLockingManager,
            versionComparator,
            cache
        );
        return new CacheLockingArtifactDependencyResolver(cacheLockingManager, resolver);
    }

    ResolutionResultsStoreFactory createResolutionResultsStoreFactory(TemporaryFileProvider temporaryFileProvider) {
        return new ResolutionResultsStoreFactory(temporaryFileProvider);
    }

    ProjectPublicationRegistry createProjectPublicationRegistry() {
        return new DefaultProjectPublicationRegistry();
    }

    ProjectLocalComponentProvider createProjectComponentProvider(ProjectRegistry<ProjectInternal> projectRegistry, ConfigurationComponentMetaDataBuilder metaDataBuilder, ImmutableModuleIdentifierFactory moduleIdentifierFactory) {
        return new DefaultProjectLocalComponentProvider(projectRegistry, metaDataBuilder, moduleIdentifierFactory);
    }

    LocalComponentRegistry createLocalComponentRegistry(ServiceRegistry serviceRegistry) {
        List<LocalComponentProvider> providers = serviceRegistry.getAll(LocalComponentProvider.class);
        return new DefaultLocalComponentRegistry(providers);
    }

    ProjectDependencyResolver createProjectDependencyResolver(LocalComponentRegistry localComponentRegistry, ServiceRegistry serviceRegistry,
                                                              CacheLockingManager cacheLockingManager, ComponentIdentifierFactory componentIdentifierFactory) {
        // This doesn't seem to consistently load all ProjectArtifactBuilder instances provided by modules.
        // For embedded integration tests, I'm not convinced that the CompositeProjectArtifactBuilder will always be registered.
        List<ProjectArtifactBuilder> delegateBuilders = serviceRegistry.getAll(ProjectArtifactBuilder.class);
        ProjectArtifactBuilder artifactBuilder = new AggregatingProjectArtifactBuilder(delegateBuilders);
        artifactBuilder = new CacheLockReleasingProjectArtifactBuilder(artifactBuilder, cacheLockingManager);
        return new ProjectDependencyResolver(localComponentRegistry, artifactBuilder, componentIdentifierFactory);
    }

    ResolverProviderFactory createProjectResolverProviderFactory(final ProjectDependencyResolver resolver) {
        return new ProjectResolverProviderFactory(resolver);
    }

    private static class ProjectResolverProviderFactory implements ResolverProviderFactory {
        private final ProjectDependencyResolver resolver;

        public ProjectResolverProviderFactory(ProjectDependencyResolver resolver) {
            this.resolver = resolver;
        }

        @Override
        public boolean canCreate(ResolveContext context) {
            return true;
        }

        @Override
        public ComponentResolvers create(ResolveContext context) {
            return DelegatingComponentResolvers.of(resolver);
        }
    }
}<|MERGE_RESOLUTION|>--- conflicted
+++ resolved
@@ -225,11 +225,8 @@
                                                                 BuildCommencedTimeProvider buildCommencedTimeProvider,
                                                                 CacheLockingManager cacheLockingManager,
                                                                 ServiceRegistry serviceRegistry,
-<<<<<<< HEAD
-                                                                ImmutableModuleIdentifierFactory moduleIdentifierFactory) {
-=======
+                                                                ImmutableModuleIdentifierFactory moduleIdentifierFactory,
                                                                 BuildOperationExecutor buildOperationExecutor) {
->>>>>>> a9fb8258
         return new RepositoryTransportFactory(
             serviceRegistry.getAll(ResourceConnectorFactory.class),
             progressLoggerFactory,
@@ -237,12 +234,8 @@
             externalResourceIndex,
             buildCommencedTimeProvider,
             cacheLockingManager,
-<<<<<<< HEAD
-            moduleIdentifierFactory);
-=======
-            buildOperationExecutor
-        );
->>>>>>> a9fb8258
+            moduleIdentifierFactory,
+            buildOperationExecutor);
     }
 
     ResolveIvyFactory createResolveIvyFactory(StartParameter startParameter, ModuleVersionsCache moduleVersionsCache, ModuleMetaDataCache moduleMetaDataCache, ModuleArtifactsCache moduleArtifactsCache,
