--- conflicted
+++ resolved
@@ -109,20 +109,10 @@
     }
 
     @Test
-<<<<<<< HEAD
-    @Ignore // fails on windows due to line ending discrepancies, but not sure why
-    void "uses application.xml located in root folder"() {
-        def applicationXml = """<?xml version="1.0"?>
-<application xmlns="http://java.sun.com/xml/ns/javaee" xmlns:xsi="http://www.w3.org/2001/XMLSchema-instance" xsi:schemaLocation="http://java.sun.com/xml/ns/javaee http://java.sun.com/xml/ns/javaee/application_6.xsd" version="6">
-  <application-name>customear</application-name>
-  <display-name>displayname</display-name>
-  <library-directory>mylib</library-directory>
-=======
     void "uses content from application.xml located in root folder"() {
         def applicationXml = """<?xml version="1.0"?>
 <application xmlns="http://java.sun.com/xml/ns/javaee" xmlns:xsi="http://www.w3.org/2001/XMLSchema-instance" xsi:schemaLocation="http://java.sun.com/xml/ns/javaee http://java.sun.com/xml/ns/javaee/application_6.xsd" version="6">
   <application-name>customear</application-name>
->>>>>>> ad6d1bf0
 </application>
 """
 
@@ -136,12 +126,8 @@
 
         //then
         def ear = new JarTestFixture(file('build/libs/root.ear'))
-<<<<<<< HEAD
-        ear.assertFileContent("META-INF/application.xml", applicationXml)
-=======
         ear.assertContainsFile("META-INF/application.xml")
         ear.assertFileContent("META-INF/application.xml", Matchers.containsString("<application-name>customear</application-name>"))
->>>>>>> ad6d1bf0
     }
 
     @Test
